--- conflicted
+++ resolved
@@ -53,7 +53,7 @@
         assert len(hourly_forecast) == 48
 
         assert daily_forecast == snapshot(name="daily_forecast")
-<<<<<<< HEAD
+        assert twice_daily_forecast == snapshot(name="twice_daily_forecast")
         assert hourly_forecast == snapshot(name="hourly_forecast")
 
 
@@ -73,8 +73,4 @@
         with pytest.raises(SmhiForecastException):
             await forecast.async_get_daily_forecast()
         with pytest.raises(SmhiForecastException):
-            await forecast.async_get_hourly_forecast()
-=======
-        assert twice_daily_forecast == snapshot(name="twice_daily_forecast")
-        assert hourly_forecast == snapshot(name="hourly_forecast")
->>>>>>> 1648b51b
+            await forecast.async_get_hourly_forecast()